--- conflicted
+++ resolved
@@ -44,7 +44,6 @@
     u = (A/2) * ((RHO_ICE * G * surface_slope - (basal_yield/thickness))**3) * (width/2)**4
     
     return 0.6*u
-<<<<<<< HEAD
 
 def balance_calving_rate(flux, width, thickness=100):
     """Calving rate out of a given terminus for given input flux
@@ -64,8 +63,6 @@
     """
     uc = flux / (width*thickness)
     return uc
-=======
->>>>>>> e3c8f71e
 
 class PlasticGlacier(object):
     """A calving glacier with shape defined by plastic yielding at terminus.
@@ -87,7 +84,6 @@
         self.yield_strength = yield_strength
         self.width = width
         self.basal_yield = basal_yield
-<<<<<<< HEAD
     
     def set_xvals(self, x):
         """
@@ -116,38 +112,7 @@
 
         """
         self.bed_vals = bed_vals
-    
-=======
-    
-    def set_xvals(self, x):
-        """
-        Parameters
-        ----------
-        x : array
-             x values along flowline (m/L0).
-
-        Returns
-        -------
-        None.
-
-        """
-        self.xvals = x
-        
-    def set_bed_vals(self, bed_vals):
-        """
-        Parameters
-        ----------
-        bed_vals : array
-            bed elevation values along flowline (m/H0).
-
-        Returns
-        -------
-        None.
-
-        """
-        self.bed_vals = bed_vals
-    
->>>>>>> e3c8f71e
+   
     def set_bed_function(self, x=None, bed_vals=None):
         """Set up a continuous function of x describing subglacial topography
 
@@ -333,27 +298,19 @@
             (Not simulated, solely for plotting)
         ss : NDarray
             plastic_profile surface output (m) for each t in times
-<<<<<<< HEAD
         ucs : NDarray
             balance calving rate (m a-1) for each timestep
-=======
->>>>>>> e3c8f71e
         """
         if basal_yield is None:
             basal_yield = self.basal_yield
         u_in = glen_u(self.width, basal_yield=basal_yield) * cfg.SEC_IN_YEAR
-<<<<<<< HEAD
         xs, bs, ss, ucs =[], [], [], []
-=======
-        xs, bs, ss =[], [], []
->>>>>>> e3c8f71e
         for t in times:
             flux_balance_thickness = flux(t)/(u_in*self.width)
             s = self.plastic_profile(Bfunction=self.bingham_const,
                                      startpoint=min(self.xvals), endpoint=max(self.xvals),
                                      hinit=(flux_balance_thickness/H0)+self.bed_function(min(self.xvals))
                                      )
-<<<<<<< HEAD
             # Compute calving rate if bed below sea level
             if s[2][-1]<0: 
                 uc = balance_calving_rate(flux(t), self.width, thickness=H0*(s[1][-1]-s[2][-1]))
@@ -364,11 +321,4 @@
             ss.append(H0*np.array(s[1]))
             ucs.append(uc)
             
-        return xs, bs, ss, ucs
-=======
-            xs.append(L0*np.array(s[0]))
-            bs.append(H0*np.array(s[2]))
-            ss.append(H0*np.array(s[1]))
-            
-        return xs, bs, ss
->>>>>>> e3c8f71e
+        return xs, bs, ss, ucs